--- conflicted
+++ resolved
@@ -1,10 +1,6 @@
 {
   "name": "signalk-to-mongodb",
-<<<<<<< HEAD
-  "version": "2.0.1",
-=======
   "version": "2.0.0",
->>>>>>> 6606574a
   "description": "Signalk plugin to store data to cloud hosted mongodb uri",
   "main": "index.js",
   "scripts": {
